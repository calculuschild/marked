--- conflicted
+++ resolved
@@ -741,13 +741,8 @@
  */
 
 function Renderer(options) {
-<<<<<<< HEAD
-  this.options = options || {};
 }
 
-=======
-}
->>>>>>> c80689f2
 Renderer.prototype.blockcode = function(code, lang) {
   if (!lang) {
     return '<pre><code>' + escape(code, true) + '\n</code></pre>';
@@ -758,7 +753,6 @@
     + escape(code)
     + '\n</code></pre>\n';
 };
-<<<<<<< HEAD
 
 Renderer.prototype.blockquote = function(quote) {
   return '<blockquote>\n' + quote + '</blockquote>\n';
@@ -768,42 +762,18 @@
   return html;
 };
 
-Renderer.prototype.header = function(text, level, prefix, raw) {
-  return '<h'
-    + level
-    + ' id="'
-    + prefix
-    + raw.toLowerCase().replace(/[^\w]+/g, '-')
-    + '">'
-    + text
-    + '</h'
-    + level
-    + '>\n';
+Renderer.prototype.header = function(text, level) {
+  return '<h' + level + '>' + text + '</h' + level + '>\n';
 };
 
 Renderer.prototype.hrule = function() {
   return '<hr>\n';
 };
 
-=======
-Renderer.prototype.blockquote = function(quote) {
-  return '<blockquote>\n' + quote + '</blockquote>\n';
-};
-Renderer.prototype.blockhtml = function(html) {
-  return html;
-};
-Renderer.prototype.header = function(text, level) {
-  return '<h' + level + '>' + text + '</h' + level + '>\n';
-};
-Renderer.prototype.hrule = function() {
-  return '<hr>\n';
-};
->>>>>>> c80689f2
 Renderer.prototype.list = function(body, ordered) {
   var type = ordered ? 'ol' : 'ul';
   return '<' + type + '>\n' + body + '</' + type + '>\n';
 };
-<<<<<<< HEAD
 
 Renderer.prototype.listitem = function(text) {
   return '<li>' + text + '</li>\n';
@@ -813,14 +783,6 @@
   return '<p>' + text + '</p>\n';
 };
 
-=======
-Renderer.prototype.listitem = function(text) {
-  return '<li>' + text + '</li>\n';
-};
-Renderer.prototype.paragraph = function(text) {
-  return '<p>' + text + '</p>\n';
-};
->>>>>>> c80689f2
 Renderer.prototype.table = function(header, body) {
   return '<table>\n'
     + '<thead>\n'
@@ -831,24 +793,11 @@
     + '</tbody>\n'
     + '</table>\n';
 };
-<<<<<<< HEAD
 
 Renderer.prototype.tablerow = function(content) {
   return '<tr>\n' + content + '</tr>\n';
 };
 
-Renderer.prototype.tablecell = function(content, flags) {
-  var type = flags.header ? 'th' : 'td';
-  var tag = flags.align
-    ? '<' + type + ' style="text-align:' + flags.align + '">'
-    : '<' + type + '>';
-  return tag + content + '</' + type + '>\n';
-};
-
-=======
-Renderer.prototype.tablerow = function(content) {
-  return '<tr>\n' + content + '</tr>\n';
-};
 Renderer.prototype.tablecell = function(content, flags) {
   var type = flags.header ? 'th' : 'td';
   var tag = flags.align
@@ -860,18 +809,23 @@
 Renderer.prototype.strong = function(text) {
   return '<strong>' + text + '</strong>';
 };
+
 Renderer.prototype.emphasis = function(text) {
   return '<em>' + text + '</em>';
 };
+
 Renderer.prototype.codespan = function(text) {
   return '<code>' + text + '</code>';
 };
+
 Renderer.prototype.linebreak = function() {
   return '<br>';
 };
+
 Renderer.prototype.strikethrough = function(text) {
   return '<del>' + text + '</del>';
 };
+
 Renderer.prototype.link = function(href, title, text) {
   var out = '<a href="' + href + '"';
   if (title) {
@@ -880,6 +834,7 @@
   out += '>' + text + '</a>';
   return out;
 };
+
 Renderer.prototype.image = function(href, title, text) {
   var out = '<img src="' + href + '" alt="' + text + '"';
   if (title) {
@@ -889,8 +844,6 @@
   return out;
 };
 
-
->>>>>>> c80689f2
 /**
  * Parsing & Compiling
  */
@@ -978,13 +931,7 @@
     case 'heading': {
       return renderer.header(
         this.inline.output(this.token.text),
-<<<<<<< HEAD
-        this.token.depth,
-        this.options.headerPrefix,
-        this.token.text
-=======
         this.token.depth
->>>>>>> c80689f2
       );
     }
     case 'code': {
@@ -1002,19 +949,11 @@
       // header
       cell = '';
       for (i = 0; i < this.token.header.length; i++) {
-<<<<<<< HEAD
-=======
-        // render cell
->>>>>>> c80689f2
         flags = {header: true, align: this.token.align[i]};
         cell += renderer.tablecell(
           this.inline.output(this.token.header[i]),
           {header: true, align: this.token.align[i]}
         );
-<<<<<<< HEAD
-=======
-        // render row
->>>>>>> c80689f2
       }
       header += renderer.tablerow(cell);
 
@@ -1039,10 +978,7 @@
       while (this.next().type !== 'blockquote_end') {
         body += this.tok();
       }
-<<<<<<< HEAD
-
-=======
->>>>>>> c80689f2
+
       return renderer.blockquote(body);
     }
     case 'list_start': {
@@ -1051,10 +987,7 @@
       while (this.next().type !== 'list_end') {
         body += this.tok();
       }
-<<<<<<< HEAD
-
-=======
->>>>>>> c80689f2
+
       return renderer.list(body, ordered);
     }
     case 'list_item_start': {
@@ -1065,10 +998,7 @@
           ? this.parseText()
           : this.tok();
       }
-<<<<<<< HEAD
-
-=======
->>>>>>> c80689f2
+
       return renderer.listitem(body);
     }
     case 'loose_item_start': {
@@ -1205,14 +1135,10 @@
   sanitize: false,
   smartLists: false,
   silent: false,
-<<<<<<< HEAD
   highlight: null,
   langPrefix: 'lang-',
   smartypants: false,
   headerPrefix: ''
-=======
-  smartypants: false
->>>>>>> c80689f2
 };
 
 /**
