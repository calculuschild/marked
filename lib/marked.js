--- conflicted
+++ resolved
@@ -61,15 +61,10 @@
 };
 
 block.gfm = {
-<<<<<<< HEAD
   fences: /^ *(`{3,}|~{3,}) *(\w+)? *\n([\s\S]+?)\s*\1 *(?:\n+|$)/,
-  paragraph: /^/
-=======
-  fences: /^ *(```|~~~) *(\w+)? *\n([^\0]+?)\s*\1 *(?:\n+|$)/,
   paragraph: /^/,
   table: /^ {0,3}[|](.+)\n {0,3}[|]( *[-:]+[-| :]*)\n((?: *[|].*\n)*)\n*/,
   nptable: /^ {0,3}(\S.*[|].*)\n {0,3}([-:]+ *[|][-| :]*)\n((?:.*[|].*\n)*)\n*/
->>>>>>> 832d05cf
 };
 
 block.gfm.paragraph = replace(block.paragraph)
