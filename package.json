{
  "name": "marked",
  "description": "A markdown parser built for speed",
  "author": "Christopher Jeffrey",
  "version": "0.3.19",
  "main": "./lib/marked.js",
  "bin": "./bin/marked",
  "man": "./man/marked.1",
  "repository": "git://github.com/markedjs/marked.git",
  "homepage": "https://marked.js.org",
  "bugs": {
    "url": "http://github.com/markedjs/marked/issues"
  },
  "license": "MIT",
  "keywords": [
    "markdown",
    "markup",
    "html"
  ],
  "tags": [
    "markdown",
    "markup",
    "html"
  ],
  "devDependencies": {
    "eslint": "^4.15.0",
    "eslint-config-standard": "^11.0.0-beta.0",
    "eslint-plugin-import": "^2.8.0",
    "eslint-plugin-node": "^5.2.1",
    "eslint-plugin-promise": "^3.6.0",
    "eslint-plugin-standard": "^3.0.1",
    "front-matter": "^2.3.0",
    "glob-to-regexp": "0.3.0",
    "html-differ": "^1.3.4",
    "jasmine": "^3.1.0",
    "jasmine2-custom-message": "^0.9.0",
    "markdown": "*",
    "markdown-it": "*",
    "showdown": "*",
    "uglify-js": "^3.3.10"
  },
  "scripts": {
    "test": "jasmine --config=jasmine.json",
    "test:unit": "npm test -- test/unit/**/*-spec.js",
    "test:specs": "npm test -- test/specs/**/*-spec.js",
<<<<<<< HEAD
    "test:cm": "npm test -- test/specs/commonmark/**/*-spec.js",
=======
    "test:gfm": "npm test -- test/specs/gfm/**/*-spec.js",
    "test:integration": "npm test -- test/integration/**/*-spec.js",
>>>>>>> bf04217b
    "test:old": "node test",
    "test:lint": "eslint bin/marked .",
    "bench": "node test --bench",
    "lint": "eslint --fix bin/marked .",
    "build": "uglifyjs lib/marked.js -cm  --comments /Copyright/ -o marked.min.js",
    "preversion": "npm run build && (git diff --quiet || git commit -am 'minify')"
  },
  "engines": {
    "node": ">=0.10.0"
  }
}<|MERGE_RESOLUTION|>--- conflicted
+++ resolved
@@ -43,12 +43,8 @@
     "test": "jasmine --config=jasmine.json",
     "test:unit": "npm test -- test/unit/**/*-spec.js",
     "test:specs": "npm test -- test/specs/**/*-spec.js",
-<<<<<<< HEAD
     "test:cm": "npm test -- test/specs/commonmark/**/*-spec.js",
-=======
     "test:gfm": "npm test -- test/specs/gfm/**/*-spec.js",
-    "test:integration": "npm test -- test/integration/**/*-spec.js",
->>>>>>> bf04217b
     "test:old": "node test",
     "test:lint": "eslint bin/marked .",
     "bench": "node test --bench",
