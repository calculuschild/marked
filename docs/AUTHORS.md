# Authors

Marked takes an encompassing approach to its community. As such, you can think of these as [concentric circles](https://medium.com/the-node-js-collection/healthy-open-source-967fa8be7951), where each subsequent group is enveloped by the previous one.

## Users

Users are anyone using Marked in some fashion, without them, there's no reason for us to exist.

To be listed: please let us know or submit a PR.

To be removed: please let us know or submit a PR.

## Contributors

Contributors are users who submit a [PR](https://github.com/markedjs/marked/pulls), [Issue](https://github.com/markedjs/marked/issues), or collaborate in making Marked a better product and experience for all the users.

|Name                |GitHub handle    |Badge of honor                                |
|:-------------------|:----------------|:---------------------------------------------|
|Brandon der Blätter |@intcreator      |Curious Contributor                           |
|Carlos Valle        |@carlosvalle     |Maker of the Marked mark from 2018 to present |
|Federico Soave      |@Feder1co5oave   |Regent of the Regex, Master of Marked         |
|Karen Yavine        |@karenyavine     |Snyk's Security Saint                         |
|Костя Третяк        |@KostyaTretyak   |--                                            |

To be listed: make a contribution and, if it has significant impact, the committers may be able to add you here.

To be removed: please let us know or submit a PR.

[Details on badges](#badges)

## Committers

Committers are contributors who also have the responsibility, privilege, some might even say burden of being able to review and merge contributions (just usually not their own).

A note on "decision making authority". This is related to submitting PRs and the [advice process](http://www.reinventingorganizationswiki.com/Decision_Making). The person marked as having decision making authority over a certain area should be sought for advice in that area before committing to a course of action.

|Name           |GiHub handle   |Decision making                          |Badges of honor (tag for questions) |
|:--------------|:--------------|:----------------------------------------|------------------------------------|
<<<<<<< HEAD
=======
|Tony Brix      |@UziTech       |Titan of the test harness and Dr. DevOps |                                    |
>>>>>>> 6661fe50
|Jamie Davis    |@davisjam      |Seeker of Security                       |                                    |
|Steven         |@styfle        |Open source, of course and GitHub Guru   |                                    |
|Tony Brix      |@UziTech       |Titan of the test harness and Dr. DevOps |                                    |

**Should not exceed 5:** For larger PRs affecting more of the codebase and, most likely, review by more people, we try to keep this pool small and responsive and let those with decision making authority have final say without negative repercussions from the other committers.

To be listed: Committers are usually selected (or they volunteer, using the same process) from contributors who enter the discussions regarding the future direction of Marked (maybe even doing informal reviews of contributions despite not being able to merge them yourself).

To be removed: You can remove yourself through the [GitHub UI](https://help.github.com/articles/removing-yourself-from-a-collaborator-s-repository/).

A note on volunteering:

1. Please do not volunteer unless you believe you can demonstrate to your peers you can do the work required.
2. Please do not overcommit yourself; we count on those committed to the project to be responsive. Really consider, with all you have going on, wehther you able to really commit to it.
3. Don't let the previous frighten you away, it can always be changed later by you or your peers.

[Details on badges](#badges)

## Admins

Admins are committers who also have the responsibility, privilege, and burden of selecting committers and making sure the project itself runs smoothly, which includes community maintenance, governance, dispute resolution, and so on. (Letting the contributors easily enter into, and work within, the project to begin contributing, with as little friction as possible.)

|Name           |GiHub handle   |Decision making                          |Badges of honor (tag for questions) |
|:--------------|:--------------|:----------------------------------------|------------------------------------|
|Steven         |@styfle        |Open source, of course and GitHub Guru   |Humaning Helper                     |

**Should not exceed 3:** When there are too many people with the ability to reolves disputes, the dispute itself can quickly turn into a dispute amongst the admins themselves; therefore, we want this group to be small enough to commit to action and large enough to not put too much burden on one person. (Should ensure faster resolution and responsiveness.)

To be listed: Admins are usually selected from the pool of committers (or they volunteer, using the same process) who demonstrate good understanding of the marked culture, operations, and do their best to help new contributors get up to speed on how to contribute effectively to the project.

To be removed: You can remove yourself through the [GitHub UI](https://help.github.com/articles/removing-yourself-from-a-collaborator-s-repository/).

[Details on badges](#badges)

## Publishers

Publishers are admins who also have the responsibility, privilege, and burden of publishing the new releases to NPM and performing outreach and external stakeholder communications. Further, when things go pear-shaped, they're the ones taking most of the heat. Finally, when things go well, they're the primary ones praising the contributors who made it possible.

(In other words, while Admins are focused primarily on the internal workings of the project, Publishers are focused on internal *and* external concerns.)

|Name       |GitHub handle  |Decision making          |Badges of honor (tag for questions)   |
|:----------|:--------------|:------------------------|:-------------------------------------|
|Josh Bruce |@joshbruce     |Release Wrangler         |Humaning Helper, Heckler of Hypertext |

**Should not exceed 2:** Having more people with the authority to publish a release can quickly turn into a consensus seeking nightmare (design by committee). Having only one is preferred (Directly Responsible Individual); however, given the nature of the project and its history, having an immediate fallback, and a potential deep fallback (Original author) is probably a good idea.

[Details on badges](#badges)

## Original author

The original author is the publisher who started it all.

Christopher Jeffrey @chjj

<h2 id="badges">Badges</h2>

Badges? You don't *need* no stinkin' badges. 

Movie references aside. (It was either that or, "Let's play a game", but that would have been creepy&hellip;that's why it will most likely come later.)

Badges? If you *want* 'em, we got 'em, and here's how you get 'em (and&hellip;dramatic pause&hellip;why not two dramatic pauses for emphasis?&hellip; how they can be taken away).

- [ ] Add the appropriate badge to the desired contributor in the desired column of this page, even if they're not listed here yet.
- [ ] Submit a PR (we're big on PRs around here, if you haven't noticed, help us help you).
- [ ] Follow the instructions for submitting a badge PR. (There are more details to find within. Come on. Everybody likes surprises, right? No? Actually, we just try to put documentation where it belongs, closer to the code and part of the sequence of events.)

### Badges at play:

<dl>
	<dt>Curious Contributor</dt>
	<dd>A contributor with less than one year on this page who is actively engaged in submitting PRs, Issues, making recommendations, sharing thoughts&hellip;without being too annoying about it (let's be clear, submitting 100 Issues recommending the Marked Committers send everyone candy is trying for the badge, not honestly earning it).</dd>
	<dt>Dr. DevOps</dt>
	<dd>
		<p>Someone who understands and contributes to improving the developer experience and flow of Marked into the world.</p> 
		<blockquote>
			"The main characteristic of the DevOps movement is to strongly advocate automation and monitoring at all steps of software construction, from integration, testing, releasing to deployment and infrastructure management. DevOps aims at shorter development cycles, increased deployment frequency, more dependable releases, in close alignment with business objectives." ~ <a href="https://en.wikipedia.org/wiki/DevOps">Wikipedia</a>
		</blockquote>
	</dd>
	<dt>Eye for the CLI</dt>
	<dd>At this point? Pretty much anyone who can update that `man` file to the current Marked version without regression in the CLI tool itself.</dd>
	<dt>GitHub Guru</dt>
	<dd>Someone who always seems to be able to tell you easier ways to do things with GitHub.</dd>
	<dt>Humaning Helper</dt>
	<dd>Someone who goes out of their way to help contributors feel welcomed and valued. Further, someone who takes the extra steps(s) necessary to help new contributors get up to speed. Finally, they maintain composure even in times of disagreement and dispute resolution.</dd>
	<dt>Heckler of Hypertext</dt>
	<dd>Someone who demonstrates an esoteric level of knowledge when it comes to HTML. In other words, someone who says things like, "Did you know most Markdown flavors don't have a way to render a description list (`dl`)? All the more reason Markdown `!==` HTML."</dd>
	<dt>Markdown Maestro</dt>
	<dd>You know that person who knows about way too many different flavors of Markdown? The one who maybe seems a little too obsessed with the possibilities of Markdown beyond HTML? Come on. You know who they are. Or, at least you could, if you give them this badge.</dd>
	<dt>Master of Marked</dt>
	<dd>Someone who demonstrates they know the ins and outs of the codebase for Marked.</dd>
	<dt>Open source, of course</dt>
	<dd>Someone who advocates for and has a proven understanding of how to operate within open source communities.</dd>
	<dt>Regent of the Regex</dt>
	<dd><p>Can you demonstrate you understand the following without Google and Stackoverflow?</p>
		<p><code>/^( *)(bull) [\s\S]+?(?:hr|def|\n{2,}(?! )(?!\1bull )\n*|\s*$)/</code></p>
		<p>Because this author can't yet. That's who gets these.</p>
	</dd>
	<dt>Seeker of Security</dt>
	<dd>Someone who has demonstrated a high degree of expertise or authority when it comes to software security.</dd>
	<dt>Titan of the Test Harness</dt>
	<dd>Someone who demonstrates high-levels of understanding regarding Marked's test harness.</dd>
	<dt>Totally Tron</dt>
	<dd>Someone who demonstrates they are willing and able to "fight for the users", both developers dependent on marked to do their jobs as well as end-users interacting with the output (particularly in the realm of those with the disabilities).</dd>
</dl>

### Special badges that come with the job:

<dl>
	<dt>Maker of the Marked mark</dt>
	<dd>This badge is given to the person or oganization credited with creating the logo (or logotype) used in Marked communications for a given period of time. **Maker of the Marked mark from 2017 to present**, for example.</dd>
	<dt>Release Wrangler</dt>
	<dd>This is a badge given to all Publishers.</dd>
	<dt>Snyk's Security Saint</dt>
	<dd>This is a badge given to whomever primarily reaches out from Snyk to let us know about security issues.</dd>
</dl><|MERGE_RESOLUTION|>--- conflicted
+++ resolved
@@ -36,10 +36,6 @@
 
 |Name           |GiHub handle   |Decision making                          |Badges of honor (tag for questions) |
 |:--------------|:--------------|:----------------------------------------|------------------------------------|
-<<<<<<< HEAD
-=======
-|Tony Brix      |@UziTech       |Titan of the test harness and Dr. DevOps |                                    |
->>>>>>> 6661fe50
 |Jamie Davis    |@davisjam      |Seeker of Security                       |                                    |
 |Steven         |@styfle        |Open source, of course and GitHub Guru   |                                    |
 |Tony Brix      |@UziTech       |Titan of the test harness and Dr. DevOps |                                    |
