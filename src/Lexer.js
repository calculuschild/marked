--- conflicted
+++ resolved
@@ -55,13 +55,6 @@
     this.options.tokenizer = this.options.tokenizer || new Tokenizer();
     this.tokenizer = this.options.tokenizer;
     this.tokenizer.options = this.options;
-    this.tokenizer.lexer = this;
-    this.inlineQueue = [];
-    this.state = {
-      inLink: false,
-      inRawBlock: false,
-      top: true
-    };
 
     const rules = {
       block: block.normal,
@@ -116,12 +109,9 @@
       .replace(/\r\n|\r/g, '\n')
       .replace(/\t/g, '    ');
 
-    this.blockTokens(src, this.tokens);
-
-    let next;
-    while (next = this.inlineQueue.shift()) {
-      this.inlineTokens(next.src, next.tokens);
-    }
+    this.blockTokens(src, this.tokens, true);
+
+    this.inline(this.tokens);
 
     return this.tokens;
   }
@@ -129,17 +119,17 @@
   /**
    * Lexing
    */
-  blockTokens(src, tokens = []) {
+  blockTokens(src, tokens = [], top = true) {
     if (this.options.pedantic) {
       src = src.replace(/^ +$/gm, '');
     }
-    let token, lastToken, cutSrc, lastParagraphClipped;
+    let token, i, l, lastToken, cutSrc, lastParagraphClipped;
 
     while (src) {
       if (this.options.extensions
         && this.options.extensions.block
         && this.options.extensions.block.some((extTokenizer) => {
-          if (token = extTokenizer.call({ lexer: this }, src, tokens)) {
+          if (token = extTokenizer.call(this, src, tokens)) {
             src = src.substring(token.raw.length);
             tokens.push(token);
             return true;
@@ -166,7 +156,6 @@
         if (lastToken && (lastToken.type === 'paragraph' || lastToken.type === 'text')) {
           lastToken.raw += '\n' + token.raw;
           lastToken.text += '\n' + token.text;
-          this.inlineQueue[this.inlineQueue.length - 1].src = lastToken.text;
         } else {
           tokens.push(token);
         }
@@ -187,6 +176,13 @@
         continue;
       }
 
+      // table no leading pipe (gfm)
+      if (token = this.tokenizer.nptable(src)) {
+        src = src.substring(token.raw.length);
+        tokens.push(token);
+        continue;
+      }
+
       // hr
       if (token = this.tokenizer.hr(src)) {
         src = src.substring(token.raw.length);
@@ -197,6 +193,7 @@
       // blockquote
       if (token = this.tokenizer.blockquote(src)) {
         src = src.substring(token.raw.length);
+        token.tokens = this.blockTokens(token.text, [], top);
         tokens.push(token);
         continue;
       }
@@ -204,8 +201,6 @@
       // list
       if (token = this.tokenizer.list(src)) {
         src = src.substring(token.raw.length);
-<<<<<<< HEAD
-=======
         l = token.items.length;
         for (i = 0; i < l; i++) {
           token.items[i].tokens = this.blockTokens(token.items[i].text, [], false);
@@ -214,7 +209,6 @@
             token.items[i].loose = true;
           }
         }
->>>>>>> f78d06ec
         tokens.push(token);
         continue;
       }
@@ -233,14 +227,6 @@
         if (lastToken && (lastToken.type === 'paragraph' || lastToken.type === 'text')) {
           lastToken.raw += '\n' + token.raw;
           lastToken.text += '\n' + token.raw;
-<<<<<<< HEAD
-          this.inlineQueue[this.inlineQueue.length - 1].src = lastToken.text;
-        } else if (!this.tokens.links[token.tag]) {
-          this.tokens.links[token.tag] = {
-            href: token.href,
-            title: token.title
-          };
-=======
         } else {
           if (!this.tokens.links[token.tag]) {
             this.tokens.links[token.tag] = {
@@ -248,7 +234,6 @@
               title: token.title
             };
           }
->>>>>>> f78d06ec
         }
         continue;
       }
@@ -275,20 +260,18 @@
         const tempSrc = src.slice(1);
         let tempStart;
         this.options.extensions.startBlock.forEach(function(getStartIndex) {
-          tempStart = getStartIndex.call({ lexer: this }, tempSrc);
+          tempStart = getStartIndex.call(this, tempSrc);
           if (typeof tempStart === 'number' && tempStart >= 0) { startIndex = Math.min(startIndex, tempStart); }
         });
         if (startIndex < Infinity && startIndex >= 0) {
           cutSrc = src.substring(0, startIndex + 1);
         }
       }
-      if (this.state.top && (token = this.tokenizer.paragraph(cutSrc))) {
+      if (top && (token = this.tokenizer.paragraph(cutSrc))) {
         lastToken = tokens[tokens.length - 1];
         if (lastParagraphClipped && lastToken.type === 'paragraph') {
           lastToken.raw += '\n' + token.raw;
           lastToken.text += '\n' + token.text;
-          this.inlineQueue.pop();
-          this.inlineQueue[this.inlineQueue.length - 1].src = lastToken.text;
         } else {
           tokens.push(token);
         }
@@ -304,8 +287,6 @@
         if (lastToken && lastToken.type === 'text') {
           lastToken.raw += '\n' + token.raw;
           lastToken.text += '\n' + token.text;
-          this.inlineQueue.pop();
-          this.inlineQueue[this.inlineQueue.length - 1].src = lastToken.text;
         } else {
           tokens.push(token);
         }
@@ -323,18 +304,78 @@
       }
     }
 
-    this.state.top = true;
     return tokens;
   }
 
-  inline(src, tokens) {
-    this.inlineQueue.push({ src, tokens });
+  inline(tokens) {
+    let i,
+      j,
+      k,
+      l2,
+      row,
+      token;
+
+    const l = tokens.length;
+    for (i = 0; i < l; i++) {
+      token = tokens[i];
+      switch (token.type) {
+        case 'paragraph':
+        case 'text':
+        case 'heading': {
+          token.tokens = [];
+          this.inlineTokens(token.text, token.tokens);
+          break;
+        }
+        case 'table': {
+          token.tokens = {
+            header: [],
+            cells: []
+          };
+
+          // header
+          l2 = token.header.length;
+          for (j = 0; j < l2; j++) {
+            token.tokens.header[j] = [];
+            this.inlineTokens(token.header[j], token.tokens.header[j]);
+          }
+
+          // cells
+          l2 = token.cells.length;
+          for (j = 0; j < l2; j++) {
+            row = token.cells[j];
+            token.tokens.cells[j] = [];
+            for (k = 0; k < row.length; k++) {
+              token.tokens.cells[j][k] = [];
+              this.inlineTokens(row[k], token.tokens.cells[j][k]);
+            }
+          }
+
+          break;
+        }
+        case 'blockquote': {
+          this.inline(token.tokens);
+          break;
+        }
+        case 'list': {
+          l2 = token.items.length;
+          for (j = 0; j < l2; j++) {
+            this.inline(token.items[j].tokens);
+          }
+          break;
+        }
+        default: {
+          // do nothing
+        }
+      }
+    }
+
+    return tokens;
   }
 
   /**
    * Lexing/Compiling
    */
-  inlineTokens(src, tokens = []) {
+  inlineTokens(src, tokens = [], inLink = false, inRawBlock = false) {
     let token, lastToken, cutSrc;
 
     // String with links masked to avoid interference with em and strong
@@ -373,7 +414,7 @@
       if (this.options.extensions
         && this.options.extensions.inline
         && this.options.extensions.inline.some((extTokenizer) => {
-          if (token = extTokenizer.call({ lexer: this }, src, tokens)) {
+          if (token = extTokenizer.call(this, src, tokens)) {
             src = src.substring(token.raw.length);
             tokens.push(token);
             return true;
@@ -391,8 +432,10 @@
       }
 
       // tag
-      if (token = this.tokenizer.tag(src)) {
-        src = src.substring(token.raw.length);
+      if (token = this.tokenizer.tag(src, inLink, inRawBlock)) {
+        src = src.substring(token.raw.length);
+        inLink = token.inLink;
+        inRawBlock = token.inRawBlock;
         lastToken = tokens[tokens.length - 1];
         if (lastToken && token.type === 'text' && lastToken.type === 'text') {
           lastToken.raw += token.raw;
@@ -406,6 +449,9 @@
       // link
       if (token = this.tokenizer.link(src)) {
         src = src.substring(token.raw.length);
+        if (token.type === 'link') {
+          token.tokens = this.inlineTokens(token.text, [], true, inRawBlock);
+        }
         tokens.push(token);
         continue;
       }
@@ -414,7 +460,10 @@
       if (token = this.tokenizer.reflink(src, this.tokens.links)) {
         src = src.substring(token.raw.length);
         lastToken = tokens[tokens.length - 1];
-        if (lastToken && token.type === 'text' && lastToken.type === 'text') {
+        if (token.type === 'link') {
+          token.tokens = this.inlineTokens(token.text, [], true, inRawBlock);
+          tokens.push(token);
+        } else if (lastToken && token.type === 'text' && lastToken.type === 'text') {
           lastToken.raw += token.raw;
           lastToken.text += token.text;
         } else {
@@ -426,6 +475,7 @@
       // em & strong
       if (token = this.tokenizer.emStrong(src, maskedSrc, prevChar)) {
         src = src.substring(token.raw.length);
+        token.tokens = this.inlineTokens(token.text, [], inLink, inRawBlock);
         tokens.push(token);
         continue;
       }
@@ -447,6 +497,7 @@
       // del (gfm)
       if (token = this.tokenizer.del(src)) {
         src = src.substring(token.raw.length);
+        token.tokens = this.inlineTokens(token.text, [], inLink, inRawBlock);
         tokens.push(token);
         continue;
       }
@@ -459,7 +510,7 @@
       }
 
       // url (gfm)
-      if (!this.state.inLink && (token = this.tokenizer.url(src, mangle))) {
+      if (!inLink && (token = this.tokenizer.url(src, mangle))) {
         src = src.substring(token.raw.length);
         tokens.push(token);
         continue;
@@ -473,14 +524,14 @@
         const tempSrc = src.slice(1);
         let tempStart;
         this.options.extensions.startInline.forEach(function(getStartIndex) {
-          tempStart = getStartIndex.call({ lexer: this }, tempSrc);
+          tempStart = getStartIndex.call(this, tempSrc);
           if (typeof tempStart === 'number' && tempStart >= 0) { startIndex = Math.min(startIndex, tempStart); }
         });
         if (startIndex < Infinity && startIndex >= 0) {
           cutSrc = src.substring(0, startIndex + 1);
         }
       }
-      if (token = this.tokenizer.inlineText(cutSrc, smartypants)) {
+      if (token = this.tokenizer.inlineText(cutSrc, inRawBlock, smartypants)) {
         src = src.substring(token.raw.length);
         if (token.raw.slice(-1) !== '_') { // Track prevChar before string of ____ started
           prevChar = token.raw.slice(-1);
