const { defaults } = require('./defaults.js');
const {
  rtrim,
  splitCells,
  escape,
  findClosingBracket
} = require('./helpers.js');

function outputLink(cap, link, raw, lexer) {
  const href = link.href;
  const title = link.title ? escape(link.title) : null;
  const text = cap[1].replace(/\\([\[\]])/g, '$1');

  if (cap[0].charAt(0) !== '!') {
    lexer.state.inLink = true;
    return {
      type: 'link',
      raw,
      href,
      title,
      text,
      tokens: lexer.inlineTokens(text, [])
    };
  } else {
    return {
      type: 'image',
      raw,
      href,
      title,
      text: escape(text)
    };
  }
}

function indentCodeCompensation(raw, text) {
  const matchIndentToCode = raw.match(/^(\s+)(?:```)/);

  if (matchIndentToCode === null) {
    return text;
  }

  const indentToCode = matchIndentToCode[1];

  return text
    .split('\n')
    .map(node => {
      const matchIndentInNode = node.match(/^\s+/);
      if (matchIndentInNode === null) {
        return node;
      }

      const [indentInNode] = matchIndentInNode;

      if (indentInNode.length >= indentToCode.length) {
        return node.slice(indentToCode.length);
      }

      return node;
    })
    .join('\n');
}

/**
 * Tokenizer
 */
module.exports = class Tokenizer {
  constructor(options) {
    this.options = options || defaults;
  }

  space(src) {
    const cap = this.rules.block.newline.exec(src);
    if (cap) {
      if (cap[0].length > 1) {
        return {
          type: 'space',
          raw: cap[0]
        };
      }
      return { raw: '\n' };
    }
  }

  code(src) {
    const cap = this.rules.block.code.exec(src);
    if (cap) {
      const text = cap[0].replace(/^ {1,4}/gm, '');
      return {
        type: 'code',
        raw: cap[0],
        codeBlockStyle: 'indented',
        text: !this.options.pedantic
          ? rtrim(text, '\n')
          : text
      };
    }
  }

  fences(src) {
    const cap = this.rules.block.fences.exec(src);
    if (cap) {
      const raw = cap[0];
      const text = indentCodeCompensation(raw, cap[3] || '');

      return {
        type: 'code',
        raw,
        lang: cap[2] ? cap[2].trim() : cap[2],
        text
      };
    }
  }

  heading(src) {
    const cap = this.rules.block.heading.exec(src);
    if (cap) {
      let text = cap[2].trim();

      // remove trailing #s
      if (/#$/.test(text)) {
        const trimmed = rtrim(text, '#');
        if (this.options.pedantic) {
          text = trimmed.trim();
        } else if (!trimmed || / $/.test(trimmed)) {
          // CommonMark requires space before trailing #s
          text = trimmed.trim();
        }
      }

      const token = {
        type: 'heading',
        raw: cap[0],
        depth: cap[1].length,
        text: text,
        tokens: []
      };
      this.lexer.inline(token.text, token.tokens);
      return token;
    }
  }

  hr(src) {
    const cap = this.rules.block.hr.exec(src);
    if (cap) {
      return {
        type: 'hr',
        raw: cap[0]
      };
    }
  }

  blockquote(src) {
    const cap = this.rules.block.blockquote.exec(src);
    if (cap) {
      const text = cap[0].replace(/^ *> ?/gm, '');

      return {
        type: 'blockquote',
        raw: cap[0],
        tokens: this.lexer.blockTokens(text, []),
        text
      };
    }
  }

  list(src) {
    let cap = this.rules.block.list.exec(src);
    if (cap) {
      let raw, istask, ischecked, indent, i, blankLine, endsWithBlankLine,
        line, lines, itemContents;

      let bull = cap[1].trim();
      const isordered = bull.length > 1;

      const list = {
        type: 'list',
        raw: '',
        ordered: isordered,
        start: isordered ? +bull.slice(0, -1) : '',
        loose: false,
        items: []
      };

      bull = isordered ? `\\d{1,9}\\${bull.slice(-1)}` : `\\${bull}`;

      if (this.options.pedantic) {
        bull = isordered ? bull : '[*+-]';
      }

      // Get next list item
      const itemRegex = new RegExp(`^( {0,3}${bull})((?: [^\\n]*| *)(?:\\n[^\\n]*)*(?:\\n|$))`);

      // Get each top-level item
      while (src) {
        if (this.rules.block.hr.test(src)) { // End list if we encounter an HR (possibly move into itemRegex?)
          break;
        }

        if (!(cap = itemRegex.exec(src))) {
          break;
        }

        lines = cap[2].split('\n');

        if (this.options.pedantic) {
          indent = 2;
          itemContents = lines[0].trimLeft();
        } else {
          indent = cap[2].search(/[^ ]/); // Find first non-space char
          indent = cap[1].length + (indent > 4 ? 1 : indent); // intented code blocks after 4 spaces; indent is always 1
          itemContents = lines[0].slice(indent - cap[1].length);
        }

        blankLine = false;
        raw = cap[0];

        if (!lines[0] && /^ *$/.test(lines[1])) { // items begin with at most one blank line
          raw = cap[1] + lines.slice(0, 2).join('\n') + '\n';
          list.loose = true;
          lines = [];
        }

        const nextBulletRegex = new RegExp(`^ {0,${Math.min(3, indent - 1)}}(?:[*+-]|\\d{1,9}[.)])`);

        for (i = 1; i < lines.length; i++) {
          line = lines[i];

          if (this.options.pedantic) { // Re-align to follow commonmark nesting rules
            line = line.replace(/^ {1,4}(?=( {4})*[^ ])/g, '  ');
          }

          // End list item if found start of new bullet
          if (nextBulletRegex.test(line)) {
            raw = cap[1] + lines.slice(0, i).join('\n') + '\n';
            break;
          }

          // Until we encounter a blank line, item contents do not need indentation
          if (!blankLine) {
            if (!line.trim()) { // Check if current line is empty
              blankLine = true;
            }

            // Dedent if possible
            if (line.search(/[^ ]/) >= indent) {
              itemContents += '\n' + line.slice(indent);
            } else {
              itemContents += '\n' + line;
            }
            continue;
          }

          // Dedent this line
          if (line.search(/[^ ]/) >= indent || !line.trim()) {
            itemContents += '\n' + line.slice(indent);
            continue;
          } else { // Line was not properly indented; end of this item
            raw = cap[1] + lines.slice(0, i).join('\n') + '\n';
            break;
          }
        }

        if (!list.loose) {
          // If the previous item ended with a blank line, the list is loose
          if (endsWithBlankLine) {
            list.loose = true;
          } else if (/\n *\n *$/.test(raw)) {
            endsWithBlankLine = true;
          }
        }

        // Check for task list items
        if (this.options.gfm) {
          istask = /^\[[ xX]\] /.exec(itemContents);
          if (istask) {
            ischecked = istask[0] !== '[ ] ';
            itemContents = itemContents.replace(/^\[[ xX]\] +/, '');
          }
        }

        list.items.push({
          type: 'list_item',
          raw: raw,
          task: !!istask,
          checked: ischecked,
          loose: false,
          text: itemContents
        });

        list.raw += raw;
        src = src.slice(raw.length);
<<<<<<< HEAD
      }

      // Do not consume newlines at end of final item. Alternatively, make itemRegex *start* with any newlines to simplify/speed up endsWithBlankLine logic
      list.items[list.items.length - 1].raw = raw.trimRight();
      list.items[list.items.length - 1].text = itemContents.trimRight();
      list.raw = list.raw.trimRight();

      const l = list.items.length;

      // Item child tokens handled here at end because we needed to have the final item to trim it first
      for (i = 0; i < l; i++) {
        this.lexer.state.top = false;
        list.items[i].tokens = this.lexer.blockTokens(list.items[i].text, []);
        if (list.items[i].tokens.some(t => t.type === 'space')) {
          list.loose = true;
          list.items[i].loose = true;
        }
=======
>>>>>>> f78d06ec
      }

      // Do not consume ending newlines. Alternatively, make itemRegex *start* with any newlines to simplify/speed up endsWithBlankLine logic
      list.items[list.items.length - 1].raw = raw.trimRight();
      list.items[list.items.length - 1].text = itemContents.trimRight();
      list.raw = list.raw.trimRight();

      return list;
    }
  }

  html(src) {
    const cap = this.rules.block.html.exec(src);
    if (cap) {
      const token = {
        type: 'html',
        raw: cap[0],
        pre: !this.options.sanitizer
          && (cap[1] === 'pre' || cap[1] === 'script' || cap[1] === 'style'),
        text: cap[0]
      };
      if (this.options.sanitize) {
        token.type = 'paragraph';
        token.text = this.options.sanitizer ? this.options.sanitizer(cap[0]) : escape(cap[0]);
        token.tokens = [];
        this.lexer.inline(token.text, token.tokens);
      }
      return token;
    }
  }

  def(src) {
    const cap = this.rules.block.def.exec(src);
    if (cap) {
      if (cap[3]) cap[3] = cap[3].substring(1, cap[3].length - 1);
      const tag = cap[1].toLowerCase().replace(/\s+/g, ' ');
      return {
        type: 'def',
        tag,
        raw: cap[0],
        href: cap[2],
        title: cap[3]
      };
    }
  }

  table(src) {
    const cap = this.rules.block.table.exec(src);
    if (cap) {
      const item = {
        type: 'table',
        header: splitCells(cap[1].replace(/^ *| *\| *$/g, '')),
        align: cap[2].replace(/^ *|\| *$/g, '').split(/ *\| */),
        cells: cap[3] ? cap[3].replace(/\n$/, '').split('\n') : []
      };

      if (item.header.length === item.align.length) {
        item.raw = cap[0];

        let l = item.align.length;
        let i, j, k, row;
        for (i = 0; i < l; i++) {
          if (/^ *-+: *$/.test(item.align[i])) {
            item.align[i] = 'right';
          } else if (/^ *:-+: *$/.test(item.align[i])) {
            item.align[i] = 'center';
          } else if (/^ *:-+ *$/.test(item.align[i])) {
            item.align[i] = 'left';
          } else {
            item.align[i] = null;
          }
        }

        l = item.cells.length;
        for (i = 0; i < l; i++) {
          item.cells[i] = splitCells(item.cells[i], item.header.length);
        }

        // parse child tokens inside headers and cells
        item.tokens = {
          header: [],
          cells: []
        };

        // header child tokens
        l = item.header.length;
        for (j = 0; j < l; j++) {
          item.tokens.header[j] = [];
          this.lexer.inlineTokens(item.header[j], item.tokens.header[j]);
        }

        // cell child tokens
        l = item.cells.length;
        for (j = 0; j < l; j++) {
          row = item.cells[j];
          item.tokens.cells[j] = [];
          for (k = 0; k < row.length; k++) {
            item.tokens.cells[j][k] = [];
            this.lexer.inlineTokens(row[k], item.tokens.cells[j][k]);
          }
        }

        return item;
      }
    }
  }

  lheading(src) {
    const cap = this.rules.block.lheading.exec(src);
    if (cap) {
      const token = {
        type: 'heading',
        raw: cap[0],
        depth: cap[2].charAt(0) === '=' ? 1 : 2,
        text: cap[1],
        tokens: []
      };
      this.lexer.inline(token.text, token.tokens);
      return token;
    }
  }

  paragraph(src) {
    const cap = this.rules.block.paragraph.exec(src);
    if (cap) {
      const token = {
        type: 'paragraph',
        raw: cap[0],
        text: cap[1].charAt(cap[1].length - 1) === '\n'
          ? cap[1].slice(0, -1)
          : cap[1],
        tokens: []
      };
      this.lexer.inline(token.text, token.tokens);
      return token;
    }
  }

  text(src) {
    const cap = this.rules.block.text.exec(src);
    if (cap) {
      const token = {
        type: 'text',
        raw: cap[0],
        text: cap[0],
        tokens: []
      };
      this.lexer.inline(token.text, token.tokens);
      return token;
    }
  }

  escape(src) {
    const cap = this.rules.inline.escape.exec(src);
    if (cap) {
      return {
        type: 'escape',
        raw: cap[0],
        text: escape(cap[1])
      };
    }
  }

  tag(src) {
    const cap = this.rules.inline.tag.exec(src);
    if (cap) {
      if (!this.lexer.state.inLink && /^<a /i.test(cap[0])) {
        this.lexer.state.inLink = true;
      } else if (this.lexer.state.inLink && /^<\/a>/i.test(cap[0])) {
        this.lexer.state.inLink = false;
      }
      if (!this.lexer.state.inRawBlock && /^<(pre|code|kbd|script)(\s|>)/i.test(cap[0])) {
        this.lexer.state.inRawBlock = true;
      } else if (this.lexer.state.inRawBlock && /^<\/(pre|code|kbd|script)(\s|>)/i.test(cap[0])) {
        this.lexer.state.inRawBlock = false;
      }

      return {
        type: this.options.sanitize
          ? 'text'
          : 'html',
        raw: cap[0],
        inLink: this.lexer.state.inLink,
        inRawBlock: this.lexer.state.inRawBlock,
        text: this.options.sanitize
          ? (this.options.sanitizer
            ? this.options.sanitizer(cap[0])
            : escape(cap[0]))
          : cap[0]
      };
    }
  }

  link(src) {
    const cap = this.rules.inline.link.exec(src);
    if (cap) {
      const trimmedUrl = cap[2].trim();
      if (!this.options.pedantic && /^</.test(trimmedUrl)) {
        // commonmark requires matching angle brackets
        if (!(/>$/.test(trimmedUrl))) {
          return;
        }

        // ending angle bracket cannot be escaped
        const rtrimSlash = rtrim(trimmedUrl.slice(0, -1), '\\');
        if ((trimmedUrl.length - rtrimSlash.length) % 2 === 0) {
          return;
        }
      } else {
        // find closing parenthesis
        const lastParenIndex = findClosingBracket(cap[2], '()');
        if (lastParenIndex > -1) {
          const start = cap[0].indexOf('!') === 0 ? 5 : 4;
          const linkLen = start + cap[1].length + lastParenIndex;
          cap[2] = cap[2].substring(0, lastParenIndex);
          cap[0] = cap[0].substring(0, linkLen).trim();
          cap[3] = '';
        }
      }
      let href = cap[2];
      let title = '';
      if (this.options.pedantic) {
        // split pedantic href and title
        const link = /^([^'"]*[^\s])\s+(['"])(.*)\2/.exec(href);

        if (link) {
          href = link[1];
          title = link[3];
        }
      } else {
        title = cap[3] ? cap[3].slice(1, -1) : '';
      }

      href = href.trim();
      if (/^</.test(href)) {
        if (this.options.pedantic && !(/>$/.test(trimmedUrl))) {
          // pedantic allows starting angle bracket without ending angle bracket
          href = href.slice(1);
        } else {
          href = href.slice(1, -1);
        }
      }
      return outputLink(cap, {
        href: href ? href.replace(this.rules.inline._escapes, '$1') : href,
        title: title ? title.replace(this.rules.inline._escapes, '$1') : title
      }, cap[0], this.lexer);
    }
  }

  reflink(src, links) {
    let cap;
    if ((cap = this.rules.inline.reflink.exec(src))
        || (cap = this.rules.inline.nolink.exec(src))) {
      let link = (cap[2] || cap[1]).replace(/\s+/g, ' ');
      link = links[link.toLowerCase()];
      if (!link || !link.href) {
        const text = cap[0].charAt(0);
        return {
          type: 'text',
          raw: text,
          text
        };
      }
      return outputLink(cap, link, cap[0], this.lexer);
    }
  }

  emStrong(src, maskedSrc, prevChar = '') {
    let match = this.rules.inline.emStrong.lDelim.exec(src);
    if (!match) return;

    // _ can't be between two alphanumerics. \p{L}\p{N} includes non-english alphabet/numbers as well
    if (match[3] && prevChar.match(/[\p{L}\p{N}]/u)) return;

    const nextChar = match[1] || match[2] || '';

    if (!nextChar || (nextChar && (prevChar === '' || this.rules.inline.punctuation.exec(prevChar)))) {
      const lLength = match[0].length - 1;
      let rDelim, rLength, delimTotal = lLength, midDelimTotal = 0;

      const endReg = match[0][0] === '*' ? this.rules.inline.emStrong.rDelimAst : this.rules.inline.emStrong.rDelimUnd;
      endReg.lastIndex = 0;

      // Clip maskedSrc to same section of string as src (move to lexer?)
      maskedSrc = maskedSrc.slice(-1 * src.length + lLength);

      while ((match = endReg.exec(maskedSrc)) != null) {
        rDelim = match[1] || match[2] || match[3] || match[4] || match[5] || match[6];

        if (!rDelim) continue; // skip single * in __abc*abc__

        rLength = rDelim.length;

        if (match[3] || match[4]) { // found another Left Delim
          delimTotal += rLength;
          continue;
        } else if (match[5] || match[6]) { // either Left or Right Delim
          if (lLength % 3 && !((lLength + rLength) % 3)) {
            midDelimTotal += rLength;
            continue; // CommonMark Emphasis Rules 9-10
          }
        }

        delimTotal -= rLength;

        if (delimTotal > 0) continue; // Haven't found enough closing delimiters

        // Remove extra characters. *a*** -> *a*
        rLength = Math.min(rLength, rLength + delimTotal + midDelimTotal);

        // Create `em` if smallest delimiter has odd char count. *a***
        if (Math.min(lLength, rLength) % 2) {
          const text = src.slice(1, lLength + match.index + rLength);
          return {
            type: 'em',
            raw: src.slice(0, lLength + match.index + rLength + 1),
            text,
            tokens: this.lexer.inlineTokens(text, [])
          };
        }

        // Create 'strong' if smallest delimiter has even char count. **a***
        const text = src.slice(2, lLength + match.index + rLength - 1);
        return {
          type: 'strong',
          raw: src.slice(0, lLength + match.index + rLength + 1),
          text,
          tokens: this.lexer.inlineTokens(text, [])
        };
      }
    }
  }

  codespan(src) {
    const cap = this.rules.inline.code.exec(src);
    if (cap) {
      let text = cap[2].replace(/\n/g, ' ');
      const hasNonSpaceChars = /[^ ]/.test(text);
      const hasSpaceCharsOnBothEnds = /^ /.test(text) && / $/.test(text);
      if (hasNonSpaceChars && hasSpaceCharsOnBothEnds) {
        text = text.substring(1, text.length - 1);
      }
      text = escape(text, true);
      return {
        type: 'codespan',
        raw: cap[0],
        text
      };
    }
  }

  br(src) {
    const cap = this.rules.inline.br.exec(src);
    if (cap) {
      return {
        type: 'br',
        raw: cap[0]
      };
    }
  }

  del(src) {
    const cap = this.rules.inline.del.exec(src);
    if (cap) {
      return {
        type: 'del',
        raw: cap[0],
        text: cap[2],
        tokens: this.lexer.inlineTokens(cap[2], [])
      };
    }
  }

  autolink(src, mangle) {
    const cap = this.rules.inline.autolink.exec(src);
    if (cap) {
      let text, href;
      if (cap[2] === '@') {
        text = escape(this.options.mangle ? mangle(cap[1]) : cap[1]);
        href = 'mailto:' + text;
      } else {
        text = escape(cap[1]);
        href = text;
      }

      return {
        type: 'link',
        raw: cap[0],
        text,
        href,
        tokens: [
          {
            type: 'text',
            raw: text,
            text
          }
        ]
      };
    }
  }

  url(src, mangle) {
    let cap;
    if (cap = this.rules.inline.url.exec(src)) {
      let text, href;
      if (cap[2] === '@') {
        text = escape(this.options.mangle ? mangle(cap[0]) : cap[0]);
        href = 'mailto:' + text;
      } else {
        // do extended autolink path validation
        let prevCapZero;
        do {
          prevCapZero = cap[0];
          cap[0] = this.rules.inline._backpedal.exec(cap[0])[0];
        } while (prevCapZero !== cap[0]);
        text = escape(cap[0]);
        if (cap[1] === 'www.') {
          href = 'http://' + text;
        } else {
          href = text;
        }
      }
      return {
        type: 'link',
        raw: cap[0],
        text,
        href,
        tokens: [
          {
            type: 'text',
            raw: text,
            text
          }
        ]
      };
    }
  }

  inlineText(src, smartypants) {
    const cap = this.rules.inline.text.exec(src);
    if (cap) {
      let text;
      if (this.lexer.state.inRawBlock) {
        text = this.options.sanitize ? (this.options.sanitizer ? this.options.sanitizer(cap[0]) : escape(cap[0])) : cap[0];
      } else {
        text = escape(this.options.smartypants ? smartypants(cap[0]) : cap[0]);
      }
      return {
        type: 'text',
        raw: cap[0],
        text
      };
    }
  }
};<|MERGE_RESOLUTION|>--- conflicted
+++ resolved
@@ -6,20 +6,18 @@
   findClosingBracket
 } = require('./helpers.js');
 
-function outputLink(cap, link, raw, lexer) {
+function outputLink(cap, link, raw) {
   const href = link.href;
   const title = link.title ? escape(link.title) : null;
   const text = cap[1].replace(/\\([\[\]])/g, '$1');
 
   if (cap[0].charAt(0) !== '!') {
-    lexer.state.inLink = true;
     return {
       type: 'link',
       raw,
       href,
       title,
-      text,
-      tokens: lexer.inlineTokens(text, [])
+      text
     };
   } else {
     return {
@@ -127,249 +125,29 @@
         }
       }
 
-      const token = {
+      return {
         type: 'heading',
         raw: cap[0],
         depth: cap[1].length,
-        text: text,
-        tokens: []
-      };
-      this.lexer.inline(token.text, token.tokens);
-      return token;
-    }
-  }
-
-  hr(src) {
-    const cap = this.rules.block.hr.exec(src);
-    if (cap) {
-      return {
-        type: 'hr',
-        raw: cap[0]
-      };
-    }
-  }
-
-  blockquote(src) {
-    const cap = this.rules.block.blockquote.exec(src);
-    if (cap) {
-      const text = cap[0].replace(/^ *> ?/gm, '');
-
-      return {
-        type: 'blockquote',
-        raw: cap[0],
-        tokens: this.lexer.blockTokens(text, []),
-        text
-      };
-    }
-  }
-
-  list(src) {
-    let cap = this.rules.block.list.exec(src);
-    if (cap) {
-      let raw, istask, ischecked, indent, i, blankLine, endsWithBlankLine,
-        line, lines, itemContents;
-
-      let bull = cap[1].trim();
-      const isordered = bull.length > 1;
-
-      const list = {
-        type: 'list',
-        raw: '',
-        ordered: isordered,
-        start: isordered ? +bull.slice(0, -1) : '',
-        loose: false,
-        items: []
-      };
-
-      bull = isordered ? `\\d{1,9}\\${bull.slice(-1)}` : `\\${bull}`;
-
-      if (this.options.pedantic) {
-        bull = isordered ? bull : '[*+-]';
-      }
-
-      // Get next list item
-      const itemRegex = new RegExp(`^( {0,3}${bull})((?: [^\\n]*| *)(?:\\n[^\\n]*)*(?:\\n|$))`);
-
-      // Get each top-level item
-      while (src) {
-        if (this.rules.block.hr.test(src)) { // End list if we encounter an HR (possibly move into itemRegex?)
-          break;
-        }
-
-        if (!(cap = itemRegex.exec(src))) {
-          break;
-        }
-
-        lines = cap[2].split('\n');
-
-        if (this.options.pedantic) {
-          indent = 2;
-          itemContents = lines[0].trimLeft();
-        } else {
-          indent = cap[2].search(/[^ ]/); // Find first non-space char
-          indent = cap[1].length + (indent > 4 ? 1 : indent); // intented code blocks after 4 spaces; indent is always 1
-          itemContents = lines[0].slice(indent - cap[1].length);
-        }
-
-        blankLine = false;
-        raw = cap[0];
-
-        if (!lines[0] && /^ *$/.test(lines[1])) { // items begin with at most one blank line
-          raw = cap[1] + lines.slice(0, 2).join('\n') + '\n';
-          list.loose = true;
-          lines = [];
-        }
-
-        const nextBulletRegex = new RegExp(`^ {0,${Math.min(3, indent - 1)}}(?:[*+-]|\\d{1,9}[.)])`);
-
-        for (i = 1; i < lines.length; i++) {
-          line = lines[i];
-
-          if (this.options.pedantic) { // Re-align to follow commonmark nesting rules
-            line = line.replace(/^ {1,4}(?=( {4})*[^ ])/g, '  ');
-          }
-
-          // End list item if found start of new bullet
-          if (nextBulletRegex.test(line)) {
-            raw = cap[1] + lines.slice(0, i).join('\n') + '\n';
-            break;
-          }
-
-          // Until we encounter a blank line, item contents do not need indentation
-          if (!blankLine) {
-            if (!line.trim()) { // Check if current line is empty
-              blankLine = true;
-            }
-
-            // Dedent if possible
-            if (line.search(/[^ ]/) >= indent) {
-              itemContents += '\n' + line.slice(indent);
-            } else {
-              itemContents += '\n' + line;
-            }
-            continue;
-          }
-
-          // Dedent this line
-          if (line.search(/[^ ]/) >= indent || !line.trim()) {
-            itemContents += '\n' + line.slice(indent);
-            continue;
-          } else { // Line was not properly indented; end of this item
-            raw = cap[1] + lines.slice(0, i).join('\n') + '\n';
-            break;
-          }
-        }
-
-        if (!list.loose) {
-          // If the previous item ended with a blank line, the list is loose
-          if (endsWithBlankLine) {
-            list.loose = true;
-          } else if (/\n *\n *$/.test(raw)) {
-            endsWithBlankLine = true;
-          }
-        }
-
-        // Check for task list items
-        if (this.options.gfm) {
-          istask = /^\[[ xX]\] /.exec(itemContents);
-          if (istask) {
-            ischecked = istask[0] !== '[ ] ';
-            itemContents = itemContents.replace(/^\[[ xX]\] +/, '');
-          }
-        }
-
-        list.items.push({
-          type: 'list_item',
-          raw: raw,
-          task: !!istask,
-          checked: ischecked,
-          loose: false,
-          text: itemContents
-        });
-
-        list.raw += raw;
-        src = src.slice(raw.length);
-<<<<<<< HEAD
-      }
-
-      // Do not consume newlines at end of final item. Alternatively, make itemRegex *start* with any newlines to simplify/speed up endsWithBlankLine logic
-      list.items[list.items.length - 1].raw = raw.trimRight();
-      list.items[list.items.length - 1].text = itemContents.trimRight();
-      list.raw = list.raw.trimRight();
-
-      const l = list.items.length;
-
-      // Item child tokens handled here at end because we needed to have the final item to trim it first
-      for (i = 0; i < l; i++) {
-        this.lexer.state.top = false;
-        list.items[i].tokens = this.lexer.blockTokens(list.items[i].text, []);
-        if (list.items[i].tokens.some(t => t.type === 'space')) {
-          list.loose = true;
-          list.items[i].loose = true;
-        }
-=======
->>>>>>> f78d06ec
-      }
-
-      // Do not consume ending newlines. Alternatively, make itemRegex *start* with any newlines to simplify/speed up endsWithBlankLine logic
-      list.items[list.items.length - 1].raw = raw.trimRight();
-      list.items[list.items.length - 1].text = itemContents.trimRight();
-      list.raw = list.raw.trimRight();
-
-      return list;
-    }
-  }
-
-  html(src) {
-    const cap = this.rules.block.html.exec(src);
-    if (cap) {
-      const token = {
-        type: 'html',
-        raw: cap[0],
-        pre: !this.options.sanitizer
-          && (cap[1] === 'pre' || cap[1] === 'script' || cap[1] === 'style'),
-        text: cap[0]
-      };
-      if (this.options.sanitize) {
-        token.type = 'paragraph';
-        token.text = this.options.sanitizer ? this.options.sanitizer(cap[0]) : escape(cap[0]);
-        token.tokens = [];
-        this.lexer.inline(token.text, token.tokens);
-      }
-      return token;
-    }
-  }
-
-  def(src) {
-    const cap = this.rules.block.def.exec(src);
-    if (cap) {
-      if (cap[3]) cap[3] = cap[3].substring(1, cap[3].length - 1);
-      const tag = cap[1].toLowerCase().replace(/\s+/g, ' ');
-      return {
-        type: 'def',
-        tag,
-        raw: cap[0],
-        href: cap[2],
-        title: cap[3]
-      };
-    }
-  }
-
-  table(src) {
-    const cap = this.rules.block.table.exec(src);
+        text: text
+      };
+    }
+  }
+
+  nptable(src) {
+    const cap = this.rules.block.nptable.exec(src);
     if (cap) {
       const item = {
         type: 'table',
         header: splitCells(cap[1].replace(/^ *| *\| *$/g, '')),
         align: cap[2].replace(/^ *|\| *$/g, '').split(/ *\| */),
-        cells: cap[3] ? cap[3].replace(/\n$/, '').split('\n') : []
+        cells: cap[3] ? cap[3].replace(/\n$/, '').split('\n') : [],
+        raw: cap[0]
       };
 
       if (item.header.length === item.align.length) {
-        item.raw = cap[0];
-
         let l = item.align.length;
-        let i, j, k, row;
+        let i;
         for (i = 0; i < l; i++) {
           if (/^ *-+: *$/.test(item.align[i])) {
             item.align[i] = 'right';
@@ -387,28 +165,233 @@
           item.cells[i] = splitCells(item.cells[i], item.header.length);
         }
 
-        // parse child tokens inside headers and cells
-        item.tokens = {
-          header: [],
-          cells: []
-        };
-
-        // header child tokens
-        l = item.header.length;
-        for (j = 0; j < l; j++) {
-          item.tokens.header[j] = [];
-          this.lexer.inlineTokens(item.header[j], item.tokens.header[j]);
-        }
-
-        // cell child tokens
+        return item;
+      }
+    }
+  }
+
+  hr(src) {
+    const cap = this.rules.block.hr.exec(src);
+    if (cap) {
+      return {
+        type: 'hr',
+        raw: cap[0]
+      };
+    }
+  }
+
+  blockquote(src) {
+    const cap = this.rules.block.blockquote.exec(src);
+    if (cap) {
+      const text = cap[0].replace(/^ *> ?/gm, '');
+
+      return {
+        type: 'blockquote',
+        raw: cap[0],
+        text
+      };
+    }
+  }
+
+  list(src) {
+    let cap = this.rules.block.list.exec(src);
+    if (cap) {
+      let raw, istask, ischecked, indent, i, blankLine, endsWithBlankLine,
+        line, lines, itemContents;
+
+      let bull = cap[1].trim();
+      const isordered = bull.length > 1;
+
+      const list = {
+        type: 'list',
+        raw: '',
+        ordered: isordered,
+        start: isordered ? +bull.slice(0, -1) : '',
+        loose: false,
+        items: []
+      };
+
+      bull = isordered ? `\\d{1,9}\\${bull.slice(-1)}` : `\\${bull}`;
+
+      if (this.options.pedantic) {
+        bull = isordered ? bull : '[*+-]';
+      }
+
+      // Get next list item
+      const itemRegex = new RegExp(`^( {0,3}${bull})((?: [^\\n]*| *)(?:\\n[^\\n]*)*(?:\\n|$))`);
+
+      // Get each top-level item
+      while (src) {
+        if (this.rules.block.hr.test(src)) { // End list if we encounter an HR (possibly move into itemRegex?)
+          break;
+        }
+
+        if (!(cap = itemRegex.exec(src))) {
+          break;
+        }
+
+        lines = cap[2].split('\n');
+
+        if (this.options.pedantic) {
+          indent = 2;
+          itemContents = lines[0].trimLeft();
+        } else {
+          indent = cap[2].search(/[^ ]/); // Find first non-space char
+          indent = cap[1].length + (indent > 4 ? 1 : indent); // intented code blocks after 4 spaces; indent is always 1
+          itemContents = lines[0].slice(indent - cap[1].length);
+        }
+
+        blankLine = false;
+        raw = cap[0];
+
+        if (!lines[0] && /^ *$/.test(lines[1])) { // items begin with at most one blank line
+          raw = cap[1] + lines.slice(0, 2).join('\n') + '\n';
+          list.loose = true;
+          lines = [];
+        }
+
+        const nextBulletRegex = new RegExp(`^ {0,${Math.min(3, indent - 1)}}(?:[*+-]|\\d{1,9}[.)])`);
+
+        for (i = 1; i < lines.length; i++) {
+          line = lines[i];
+
+          if (this.options.pedantic) { // Re-align to follow commonmark nesting rules
+            line = line.replace(/^ {1,4}(?=( {4})*[^ ])/g, '  ');
+          }
+
+          // End list item if found start of new bullet
+          if (nextBulletRegex.test(line)) {
+            raw = cap[1] + lines.slice(0, i).join('\n') + '\n';
+            break;
+          }
+
+          // Until we encounter a blank line, item contents do not need indentation
+          if (!blankLine) {
+            if (!line.trim()) { // Check if current line is empty
+              blankLine = true;
+            }
+
+            // Dedent if possible
+            if (line.search(/[^ ]/) >= indent) {
+              itemContents += '\n' + line.slice(indent);
+            } else {
+              itemContents += '\n' + line;
+            }
+            continue;
+          }
+
+          // Dedent this line
+          if (line.search(/[^ ]/) >= indent || !line.trim()) {
+            itemContents += '\n' + line.slice(indent);
+            continue;
+          } else { // Line was not properly indented; end of this item
+            raw = cap[1] + lines.slice(0, i).join('\n') + '\n';
+            break;
+          }
+        }
+
+        if (!list.loose) {
+          // If the previous item ended with a blank line, the list is loose
+          if (endsWithBlankLine) {
+            list.loose = true;
+          } else if (/\n *\n *$/.test(raw)) {
+            endsWithBlankLine = true;
+          }
+        }
+
+        // Check for task list items
+        if (this.options.gfm) {
+          istask = /^\[[ xX]\] /.exec(itemContents);
+          if (istask) {
+            ischecked = istask[0] !== '[ ] ';
+            itemContents = itemContents.replace(/^\[[ xX]\] +/, '');
+          }
+        }
+
+        list.items.push({
+          type: 'list_item',
+          raw: raw,
+          task: !!istask,
+          checked: ischecked,
+          loose: false,
+          text: itemContents
+        });
+
+        list.raw += raw;
+        src = src.slice(raw.length);
+      }
+
+      // Do not consume ending newlines. Alternatively, make itemRegex *start* with any newlines to simplify/speed up endsWithBlankLine logic
+      list.items[list.items.length - 1].raw = raw.trimRight();
+      list.items[list.items.length - 1].text = itemContents.trimRight();
+      list.raw = list.raw.trimRight();
+
+      return list;
+    }
+  }
+
+  html(src) {
+    const cap = this.rules.block.html.exec(src);
+    if (cap) {
+      return {
+        type: this.options.sanitize
+          ? 'paragraph'
+          : 'html',
+        raw: cap[0],
+        pre: !this.options.sanitizer
+          && (cap[1] === 'pre' || cap[1] === 'script' || cap[1] === 'style'),
+        text: this.options.sanitize ? (this.options.sanitizer ? this.options.sanitizer(cap[0]) : escape(cap[0])) : cap[0]
+      };
+    }
+  }
+
+  def(src) {
+    const cap = this.rules.block.def.exec(src);
+    if (cap) {
+      if (cap[3]) cap[3] = cap[3].substring(1, cap[3].length - 1);
+      const tag = cap[1].toLowerCase().replace(/\s+/g, ' ');
+      return {
+        type: 'def',
+        tag,
+        raw: cap[0],
+        href: cap[2],
+        title: cap[3]
+      };
+    }
+  }
+
+  table(src) {
+    const cap = this.rules.block.table.exec(src);
+    if (cap) {
+      const item = {
+        type: 'table',
+        header: splitCells(cap[1].replace(/^ *| *\| *$/g, '')),
+        align: cap[2].replace(/^ *|\| *$/g, '').split(/ *\| */),
+        cells: cap[3] ? cap[3].replace(/\n$/, '').split('\n') : []
+      };
+
+      if (item.header.length === item.align.length) {
+        item.raw = cap[0];
+
+        let l = item.align.length;
+        let i;
+        for (i = 0; i < l; i++) {
+          if (/^ *-+: *$/.test(item.align[i])) {
+            item.align[i] = 'right';
+          } else if (/^ *:-+: *$/.test(item.align[i])) {
+            item.align[i] = 'center';
+          } else if (/^ *:-+ *$/.test(item.align[i])) {
+            item.align[i] = 'left';
+          } else {
+            item.align[i] = null;
+          }
+        }
+
         l = item.cells.length;
-        for (j = 0; j < l; j++) {
-          row = item.cells[j];
-          item.tokens.cells[j] = [];
-          for (k = 0; k < row.length; k++) {
-            item.tokens.cells[j][k] = [];
-            this.lexer.inlineTokens(row[k], item.tokens.cells[j][k]);
-          }
+        for (i = 0; i < l; i++) {
+          item.cells[i] = splitCells(
+            item.cells[i].replace(/^ *\| *| *\| *$/g, ''),
+            item.header.length);
         }
 
         return item;
@@ -419,45 +402,36 @@
   lheading(src) {
     const cap = this.rules.block.lheading.exec(src);
     if (cap) {
-      const token = {
+      return {
         type: 'heading',
         raw: cap[0],
         depth: cap[2].charAt(0) === '=' ? 1 : 2,
-        text: cap[1],
-        tokens: []
-      };
-      this.lexer.inline(token.text, token.tokens);
-      return token;
+        text: cap[1]
+      };
     }
   }
 
   paragraph(src) {
     const cap = this.rules.block.paragraph.exec(src);
     if (cap) {
-      const token = {
+      return {
         type: 'paragraph',
         raw: cap[0],
         text: cap[1].charAt(cap[1].length - 1) === '\n'
           ? cap[1].slice(0, -1)
-          : cap[1],
-        tokens: []
-      };
-      this.lexer.inline(token.text, token.tokens);
-      return token;
+          : cap[1]
+      };
     }
   }
 
   text(src) {
     const cap = this.rules.block.text.exec(src);
     if (cap) {
-      const token = {
+      return {
         type: 'text',
         raw: cap[0],
-        text: cap[0],
-        tokens: []
-      };
-      this.lexer.inline(token.text, token.tokens);
-      return token;
+        text: cap[0]
+      };
     }
   }
 
@@ -472,18 +446,18 @@
     }
   }
 
-  tag(src) {
+  tag(src, inLink, inRawBlock) {
     const cap = this.rules.inline.tag.exec(src);
     if (cap) {
-      if (!this.lexer.state.inLink && /^<a /i.test(cap[0])) {
-        this.lexer.state.inLink = true;
-      } else if (this.lexer.state.inLink && /^<\/a>/i.test(cap[0])) {
-        this.lexer.state.inLink = false;
-      }
-      if (!this.lexer.state.inRawBlock && /^<(pre|code|kbd|script)(\s|>)/i.test(cap[0])) {
-        this.lexer.state.inRawBlock = true;
-      } else if (this.lexer.state.inRawBlock && /^<\/(pre|code|kbd|script)(\s|>)/i.test(cap[0])) {
-        this.lexer.state.inRawBlock = false;
+      if (!inLink && /^<a /i.test(cap[0])) {
+        inLink = true;
+      } else if (inLink && /^<\/a>/i.test(cap[0])) {
+        inLink = false;
+      }
+      if (!inRawBlock && /^<(pre|code|kbd|script)(\s|>)/i.test(cap[0])) {
+        inRawBlock = true;
+      } else if (inRawBlock && /^<\/(pre|code|kbd|script)(\s|>)/i.test(cap[0])) {
+        inRawBlock = false;
       }
 
       return {
@@ -491,8 +465,8 @@
           ? 'text'
           : 'html',
         raw: cap[0],
-        inLink: this.lexer.state.inLink,
-        inRawBlock: this.lexer.state.inRawBlock,
+        inLink,
+        inRawBlock,
         text: this.options.sanitize
           ? (this.options.sanitizer
             ? this.options.sanitizer(cap[0])
@@ -554,7 +528,7 @@
       return outputLink(cap, {
         href: href ? href.replace(this.rules.inline._escapes, '$1') : href,
         title: title ? title.replace(this.rules.inline._escapes, '$1') : title
-      }, cap[0], this.lexer);
+      }, cap[0]);
     }
   }
 
@@ -572,7 +546,7 @@
           text
         };
       }
-      return outputLink(cap, link, cap[0], this.lexer);
+      return outputLink(cap, link, cap[0]);
     }
   }
 
@@ -621,22 +595,18 @@
 
         // Create `em` if smallest delimiter has odd char count. *a***
         if (Math.min(lLength, rLength) % 2) {
-          const text = src.slice(1, lLength + match.index + rLength);
           return {
             type: 'em',
             raw: src.slice(0, lLength + match.index + rLength + 1),
-            text,
-            tokens: this.lexer.inlineTokens(text, [])
+            text: src.slice(1, lLength + match.index + rLength)
           };
         }
 
         // Create 'strong' if smallest delimiter has even char count. **a***
-        const text = src.slice(2, lLength + match.index + rLength - 1);
         return {
           type: 'strong',
           raw: src.slice(0, lLength + match.index + rLength + 1),
-          text,
-          tokens: this.lexer.inlineTokens(text, [])
+          text: src.slice(2, lLength + match.index + rLength - 1)
         };
       }
     }
@@ -676,8 +646,7 @@
       return {
         type: 'del',
         raw: cap[0],
-        text: cap[2],
-        tokens: this.lexer.inlineTokens(cap[2], [])
+        text: cap[2]
       };
     }
   }
@@ -747,11 +716,11 @@
     }
   }
 
-  inlineText(src, smartypants) {
+  inlineText(src, inRawBlock, smartypants) {
     const cap = this.rules.inline.text.exec(src);
     if (cap) {
       let text;
-      if (this.lexer.state.inRawBlock) {
+      if (inRawBlock) {
         text = this.options.sanitize ? (this.options.sanitizer ? this.options.sanitizer(cap[0]) : escape(cap[0])) : cap[0];
       } else {
         text = escape(this.options.smartypants ? smartypants(cap[0]) : cap[0]);
